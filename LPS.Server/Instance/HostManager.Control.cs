// -----------------------------------------------------------------------
// <copyright file="HostManager.Control.cs" company="Little Princess Studio">
// Copyright (c) Little Princess Studio. All rights reserved.
// </copyright>
// -----------------------------------------------------------------------

namespace LPS.Server.Instance;

using System;
using System.Collections.Concurrent;
using System.Collections.Generic;
using Google.Protobuf;
using LPS.Common.Debug;
using LPS.Common.Rpc;
using LPS.Common.Rpc.InnerMessages;
using LPS.Server.MessageQueue;
using MailBox = LPS.Common.Rpc.MailBox;

/// <summary>
/// Status of an instance.
/// </summary>
internal enum InstanceStatusType
{
    /// <summary>
    /// The instance is initializing.
    /// </summary>
    Initializing = 0,

    /// <summary>
    /// The instance is running.
    /// </summary>
    Running = 1,

    /// <summary>
    /// The instance is dead.
    /// </summary>
    Dead = 2,
}

/// <summary>
/// HostManager will watch the status of each component in the host including:
/// Server/Gate/DbManager
/// HostManager use ping/pong strategy to check the status of the components
/// if HostManager find any component looks like dead, it will
/// kick this component off from the host, try to create a new component
/// while writing alert log.
/// </summary>
public partial class HostManager
{
    private sealed class InstanceStatusManager
    {
        private readonly ConcurrentDictionary<MailBox, InstanceStatus> instanceMap = new();

        public void Register(MailBox mailBox, InstanceType instanceType)
        {
            this.instanceMap.TryAdd(mailBox, new InstanceStatus(instanceType, mailBox));
        }

        public void Unregister(MailBox mailBox)
        {
            this.instanceMap.Remove(mailBox, out _);
        }

        public void UpdateStatus(MailBox mailBox, InstanceStatusType type)
        {
            this.instanceMap[mailBox] = new InstanceStatus(this.instanceMap[mailBox].InstanceType, mailBox)
            {
                Status = type,
            };
        }

        public InstanceStatus GetStatus(MailBox mailBox) => this.instanceMap[mailBox];

        public bool HasInstance(MailBox mailBox) => this.instanceMap.ContainsKey(mailBox);
    }

    private class InstanceStatus
    {
        public readonly InstanceType InstanceType;

        public readonly MailBox MailBox;

        public InstanceStatusType Status { get; set; }

        public DateTime LastHeartBeat { get; set; }

        public bool WaitingForPong { get; set; }

        public InstanceStatus(InstanceType instanceType, MailBox mailBox)
        {
            this.InstanceType = instanceType;
            this.MailBox = mailBox;
            this.Status = InstanceStatusType.Initializing;
            this.LastHeartBeat = DateTime.Now;
        }

        public bool CouldBeTaggedAsDead()
        {
            if (this.Status == InstanceStatusType.Dead)
            {
                return true;
            }

            // if (this.Status == InstanceStatusType.Initializing)
            // {
            //     return DateTime.UtcNow - this.LastHeartBeat > TimeSpan.FromSeconds(10);
            // }
            return DateTime.UtcNow - this.LastHeartBeat > TimeSpan.FromSeconds(30);
        }
    }

    private void HeartBeatDetect()
    {
        if (this.Status != HostStatus.Running)
        {
            return;
        }

        Logger.Debug("[Ping] Start ping");

        var ping = new Common.Rpc.InnerMessages.Ping();
        var pkg = Common.Rpc.InnerMessages.PackageHelper.FromProtoBuf(ping, 0);
        var bytes = pkg.ToBytes();

        // broadcast to servers
        foreach (var mb in this.serversMailBoxes)
        {
            this.CheckInstanceByMailBoxAndSendPingMessage(
                in mb,
                bytes,
                Consts.HostMgrToServerExchangeName,
                identifier => Consts.GenerateHostMessageToServerPackage(identifier));
        }

        // broadcast to gates
        foreach (var mb in this.gatesMailBoxes)
        {
            this.CheckInstanceByMailBoxAndSendPingMessage(
                in mb,
                bytes,
                Consts.HostMgrToGateExchangeName,
                identifier => Consts.GenerateHostMessageToGatePackage(identifier));
        }

        // detect service manager
        var serviceMgrMb = this.serviceManagerInfo.ServiceManagerMailBox;
        this.CheckInstanceByMailBoxAndSendPingMessage(
            in serviceMgrMb,
            bytes,
            Consts.HostMgrToServiceMgrExchangeName,
            _ => Consts.HostMessagePackageToServiceMgrPackage);
    }

    private void CheckInstanceByMailBoxAndSendPingMessage(in Common.Rpc.MailBox mailBox, byte[] bytesToSend, string exchange, Func<string, string> getRoutingKey)
    {
        var id = mailBox.Id;

        if (!this.instanceStatusManager.HasInstance(mailBox))
        {
            return;
        }

        InstanceStatus status = this.instanceStatusManager.GetStatus(mailBox);

        if (status.WaitingForPong)
        {
            // if the instance is still waiting for pong and no pong has been received, tagged as dead.
            if (status.CouldBeTaggedAsDead())
            {
                this.instanceStatusManager.UpdateStatus(mailBox, InstanceStatusType.Dead);
            }

            return;
        }

        if (this.mailboxIdToConnection.TryGetValue(id, out var serviceMgrConn))
        {
            status.WaitingForPong = true;
            serviceMgrConn.Socket.Send(bytesToSend);
<<<<<<< HEAD
            Logger.Debug($"[Ping] Send ping to directly {id}, type {status.InstanceType}");
=======
>>>>>>> 1484961f
        }
        else if (this.mailboxIdToIdentifier.TryGetValue(id, out var identifier))
        {
            status.WaitingForPong = true;
            this.messageQueueClientToOtherInstances.Publish(
                    bytesToSend,
                    exchange,
                    getRoutingKey.Invoke(identifier));
<<<<<<< HEAD
            Logger.Debug($"[Ping] Send ping to via mq {id}, type {status.InstanceType}");
=======
>>>>>>> 1484961f
        }
        else
        {
            Logger.Warn($"Cannot find connection or identifier for mailbox with {id}");
        }
    }

    private void HandlePongFromImmediateConnection((IMessage Message, Connection Connection, uint RpcId) arg)
    {
        var (msg, _, _) = arg;
        this.CommonHandlePong(msg);
    }

    private void CommonHandlePong(IMessage msg)
    {
        var pongMsg = (msg as Pong)!;
        var mb = RpcHelper.PbMailBoxToRpcMailBox(pongMsg.SenderMailBox);

        if (!this.instanceStatusManager.HasInstance(mb))
        {
            Logger.Warn($"[Pong] Cannot find instance with mailbox {mb}");
            return;
        }

        var status = this.instanceStatusManager.GetStatus(mb);
        if (status.Status == InstanceStatusType.Initializing)
        {
            this.instanceStatusManager.UpdateStatus(mb, InstanceStatusType.Running);
        }

        status.WaitingForPong = false;
        status.LastHeartBeat = DateTime.UtcNow;
    }
}<|MERGE_RESOLUTION|>--- conflicted
+++ resolved
@@ -177,10 +177,7 @@
         {
             status.WaitingForPong = true;
             serviceMgrConn.Socket.Send(bytesToSend);
-<<<<<<< HEAD
             Logger.Debug($"[Ping] Send ping to directly {id}, type {status.InstanceType}");
-=======
->>>>>>> 1484961f
         }
         else if (this.mailboxIdToIdentifier.TryGetValue(id, out var identifier))
         {
@@ -189,10 +186,7 @@
                     bytesToSend,
                     exchange,
                     getRoutingKey.Invoke(identifier));
-<<<<<<< HEAD
             Logger.Debug($"[Ping] Send ping to via mq {id}, type {status.InstanceType}");
-=======
->>>>>>> 1484961f
         }
         else
         {
