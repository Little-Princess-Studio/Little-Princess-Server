--- conflicted
+++ resolved
@@ -10,16 +10,13 @@
     "services": {
         "service0" : {
             "ip": "127.0.0.1",
-<<<<<<< HEAD
-            "port": 14001
-=======
             "port": 14001,
             "use_mq_to_host": true
->>>>>>> 1484961f
         },
         "service1": {
             "ip": "127.0.0.1",
-            "port": 14011
+            "port": 14011,
+            "use_mq_to_host": true
         }
     },
 
