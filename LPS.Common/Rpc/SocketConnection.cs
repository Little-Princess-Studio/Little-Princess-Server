--- conflicted
+++ resolved
@@ -16,11 +16,6 @@
 /// </summary>
 public sealed class SocketConnection : Connection
 {
-    /// <summary>
-    /// Gets or sets method to generate a unique rpc id.
-    /// </summary>
-    public static Func<uint>? OnGenerateRpcId { get; set; }
-
     /// <summary>
     /// Gets the socket of the connection.
     /// </summary>
@@ -73,16 +68,8 @@
     /// <inheritdoc/>
     public override void Send(IMessage message)
     {
-<<<<<<< HEAD
-        var rpcId = OnGenerateRpcId?.Invoke() ?? throw new Exception("OnGenerateRpcId is null");
-        var pkg = PackageHelper.FromProtoBuf(message, rpcId);
-
-        // todo: put the pkg to a send queue, not directly send.
-        this.Socket.Send(pkg.ToBytes());
-=======
         var pkg = PackageHelper.FromProtoBuf(message, 0);
         this.Socket.Send(pkg.ToBytes().Span);
->>>>>>> ea387362
     }
 
     /// <inheritdoc/>
