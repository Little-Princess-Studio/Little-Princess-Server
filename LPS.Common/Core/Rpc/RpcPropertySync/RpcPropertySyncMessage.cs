<<<<<<< HEAD
namespace LPS.Core.Rpc.RpcPropertySync
=======
namespace LPS.Common.Core.Rpc.RpcPropertySync
>>>>>>> 62aa216f
{
    public enum RpcPropertySyncOperation
    {
        SetValue = 0,
        UpdateDict = 1,
        AddListElem = 2,
        RemoveElem = 3,
        Clear = 4,
        InsertElem = 5,
    }

    public abstract class RpcPropertySyncMessage
    {
        public readonly MailBox MailBox;
        public readonly RpcPropertySyncOperation Operation;
        public readonly string RpcPropertyPath;
        public readonly RpcSyncPropertyType RpcSyncPropertyType;

        public RpcPropertySyncMessage(MailBox mailbox, RpcPropertySyncOperation operation, string rpcPropertyPath, RpcSyncPropertyType rpcSyncPropertyType)
        {
            this.MailBox = mailbox;
            this.Operation = operation;
            this.RpcPropertyPath = rpcPropertyPath;
            this.RpcSyncPropertyType = rpcSyncPropertyType;
        }

        public abstract bool MergeKeepOrder(RpcPropertySyncMessage otherMsg);
        
        public abstract void MergeIntoSyncInfo(RpcPropertySyncInfo rpcPropertySyncInfo);

        public bool CanMerge(in RpcPropertySyncMessage otherMsg)
        {
            return this.Operation == otherMsg.Operation 
                && MailBox.CompareFull(otherMsg.MailBox);
        }

        public abstract byte[] Serialize();
    }

}<|MERGE_RESOLUTION|>--- conflicted
+++ resolved
@@ -1,45 +1,41 @@
-<<<<<<< HEAD
-namespace LPS.Core.Rpc.RpcPropertySync
-=======
-namespace LPS.Common.Core.Rpc.RpcPropertySync
->>>>>>> 62aa216f
-{
-    public enum RpcPropertySyncOperation
-    {
-        SetValue = 0,
-        UpdateDict = 1,
-        AddListElem = 2,
-        RemoveElem = 3,
-        Clear = 4,
-        InsertElem = 5,
-    }
-
-    public abstract class RpcPropertySyncMessage
-    {
-        public readonly MailBox MailBox;
-        public readonly RpcPropertySyncOperation Operation;
-        public readonly string RpcPropertyPath;
-        public readonly RpcSyncPropertyType RpcSyncPropertyType;
-
-        public RpcPropertySyncMessage(MailBox mailbox, RpcPropertySyncOperation operation, string rpcPropertyPath, RpcSyncPropertyType rpcSyncPropertyType)
-        {
-            this.MailBox = mailbox;
-            this.Operation = operation;
-            this.RpcPropertyPath = rpcPropertyPath;
-            this.RpcSyncPropertyType = rpcSyncPropertyType;
-        }
-
-        public abstract bool MergeKeepOrder(RpcPropertySyncMessage otherMsg);
-        
-        public abstract void MergeIntoSyncInfo(RpcPropertySyncInfo rpcPropertySyncInfo);
-
-        public bool CanMerge(in RpcPropertySyncMessage otherMsg)
-        {
-            return this.Operation == otherMsg.Operation 
-                && MailBox.CompareFull(otherMsg.MailBox);
-        }
-
-        public abstract byte[] Serialize();
-    }
-
+namespace LPS.Common.Core.Rpc.RpcPropertySync
+{
+    public enum RpcPropertySyncOperation
+    {
+        SetValue = 0,
+        UpdateDict = 1,
+        AddListElem = 2,
+        RemoveElem = 3,
+        Clear = 4,
+        InsertElem = 5,
+    }
+
+    public abstract class RpcPropertySyncMessage
+    {
+        public readonly MailBox MailBox;
+        public readonly RpcPropertySyncOperation Operation;
+        public readonly string RpcPropertyPath;
+        public readonly RpcSyncPropertyType RpcSyncPropertyType;
+
+        public RpcPropertySyncMessage(MailBox mailbox, RpcPropertySyncOperation operation, string rpcPropertyPath, RpcSyncPropertyType rpcSyncPropertyType)
+        {
+            this.MailBox = mailbox;
+            this.Operation = operation;
+            this.RpcPropertyPath = rpcPropertyPath;
+            this.RpcSyncPropertyType = rpcSyncPropertyType;
+        }
+
+        public abstract bool MergeKeepOrder(RpcPropertySyncMessage otherMsg);
+        
+        public abstract void MergeIntoSyncInfo(RpcPropertySyncInfo rpcPropertySyncInfo);
+
+        public bool CanMerge(in RpcPropertySyncMessage otherMsg)
+        {
+            return this.Operation == otherMsg.Operation 
+                && MailBox.CompareFull(otherMsg.MailBox);
+        }
+
+        public abstract byte[] Serialize();
+    }
+
 }