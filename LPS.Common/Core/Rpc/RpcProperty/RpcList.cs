--- conflicted
+++ resolved
@@ -18,9 +18,7 @@
                 
                 foreach (var old in this.Value)
                 {
-                    old.Parent = null;
-                    old.IsReferred = false;
-                    old.UpdateTopOwner(null);   
+                    old.RemoveFromPropTree();   
                 }
 
                 this.Children!.Clear();
@@ -41,11 +39,6 @@
         {
             this.value_ = new List<RpcPropertyContainer>();
             this.Children = new Dictionary<string, RpcPropertyContainer>();
-        }
-
-        public override object GetRawValue()
-        {
-            return this.value_;
         }
 
         public override Any ToRpcArg()
@@ -86,10 +79,6 @@
             {
                 var newContainer = HandleValue(defaultVal, i);
 
-<<<<<<< HEAD
-                HandleIfContainer(newContainer, defaultVal);
-=======
->>>>>>> 9ddee034
                 this.Value[i] = newContainer;
                 this.Children.Add($"{i}", newContainer);
             }
@@ -101,7 +90,7 @@
             if (defaultVal is RpcPropertyContainer defaultValAsContainer)
             {
                 newContainer = defaultValAsContainer;
-                newContainer.Name = "${index}";
+                newContainer.Name = $"{index}";
                 newContainer.Parent = this;
                 newContainer.IsReferred = true;
             }
@@ -111,7 +100,7 @@
                 {
                     Value = defaultVal,
                     Parent = this,
-                    Name = "${index}",
+                    Name = $"{index}",
                     IsReferred = true,
                 };
             }
@@ -125,10 +114,6 @@
             var newContainer = HandleValue(elem, this.Value.Count);
             newContainer.UpdateTopOwner(this.TopOwner);
             
-<<<<<<< HEAD
-            HandleIfContainer(newContainer, elem);
-=======
->>>>>>> 9ddee034
             this.Value.Add(newContainer);
             this.Children!.Add(newContainer.Name!, newContainer);
             this.NotifyChange(RpcPropertySyncOperation.AddListElem, newContainer.Name!, null, elem);
@@ -153,10 +138,6 @@
             var newContainer = HandleValue(elem, index);
             newContainer.UpdateTopOwner(this.TopOwner);
             
-<<<<<<< HEAD
-            HandleIfContainer(newContainer, elem);
-=======
->>>>>>> 9ddee034
             this.Value.Insert(index, newContainer);
             this.Children!.Add(newContainer.Name!, newContainer);
             this.NotifyChange(RpcPropertySyncOperation.InsertElem, newContainer.Name!, null, elem);
@@ -181,39 +162,19 @@
         
         public TElem this[int index]
         {
-            get
-            {
-                //todo: how can we remove this `if`?
-                if (typeof(TElem).IsSubclassOf(typeof(RpcPropertyContainer)))
-                {
-                    return (TElem)this.Value[index].GetRawValue();
-                }
-
-                return ((RpcPropertyContainer<TElem>) this.Value[index]).Value;
-            }
+            get => (TElem)this.Value[index].GetRawValue();
             set
             {
                 ArgumentNullException.ThrowIfNull(value);
-<<<<<<< HEAD
-                HandleIfContainer(this.Value[index], value);
-=======
                 var old = this.Value[index];
                 var oldName = old.Name!;
->>>>>>> 9ddee034
 
                 if (value is RpcPropertyContainer container)
                 {
-                    old.Parent = null;
-                    old.Name = string.Empty;
-                    old.IsReferred = false;
-                    old.UpdateTopOwner(null);
+                    old.RemoveFromPropTree();
+                    container.InsertToPropTree(this, oldName, this.TopOwner);
                     
                     this.value_[index] = container;
-                    container.Parent = this;
-                    container.Name = oldName;
-                    container.IsReferred = true;
-                    container.UpdateTopOwner(this.TopOwner);
-                    
                     this.NotifyChange(RpcPropertySyncOperation.SetValue, this.Value[index].Name!, old, value);
                 }
                 else
@@ -223,7 +184,6 @@
                     oldWithContainer.SetWithoutNotify(value);
                     this.NotifyChange(RpcPropertySyncOperation.SetValue, this.Value[index].Name!, oldVal, value);
                 }
-
             }
         }
     }
