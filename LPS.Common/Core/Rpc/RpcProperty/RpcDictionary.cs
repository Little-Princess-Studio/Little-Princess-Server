﻿// using System.Collections.ObjectModel;
// using System.Linq.Expressions;
//

using System.Collections.ObjectModel;
using System.Diagnostics.CodeAnalysis;
using Google.Protobuf;
using Google.Protobuf.WellKnownTypes;
using LPS.Core.Ipc.SyncMessage;
using LPS.Core.Rpc.InnerMessages;

namespace LPS.Core.Rpc.RpcProperty
{
    public class RpcDictionary<TK, TV> : RpcPropertyContainer
        where TK : notnull
    {
        private Dictionary<TK, RpcPropertyContainer> value_;

        public Dictionary<TK, RpcPropertyContainer> Value
        {
            get => value_;
            set
            {
                ArgumentNullException.ThrowIfNull(value);
                
                foreach (var (_, old) in this.Value)
                {
                    old.Parent = null;
                    old.IsReferred = false;
                    old.UpdateTopOwner(null);   
                }

                this.Children!.Clear();
                foreach (var (_, @new) in value)
                {
                    @new.Parent = this;
                    @new.IsReferred = true;
                    @new.UpdateTopOwner(this.TopOwner);
                    this.Children[@new.Name!] = @new;
                }
                
                this.value_ = value;
                this.NotifyChange(RpcPropertySyncOperation.SetValue, this.Name!, old: value_!, value);
            }
        }

        static RpcDictionary()
        {
            RpcGenericArgTypeCheckHelper.AssertIsValidKeyType<TK>();
        }

        public RpcDictionary()
        {
            this.value_ = new();
            this.Children = new();
        }

        public override object GetRawValue()
        {
            return this.value_;
        }

        public override Any ToRpcArg()
        {
            IMessage? pbDictVal = null;
            DictWithStringKeyArg? pbChildren = null;

            if (this.Value.Count > 0)
            {
                pbDictVal = RpcHelper.RpcContainerDictToProtoBufAny(this);
            }

            if (this.Children!.Count > 0)
            {
                pbChildren = new DictWithStringKeyArg();

                foreach (var (name, value) in this.Children)
                {
                    pbChildren.PayLoad.Add(name, value.ToRpcArg());
                }
            }

            var pbRpc = new DictWithStringKeyArg();
            pbRpc.PayLoad.Add("value", pbDictVal == null ? Any.Pack(new NullArg()) : Any.Pack(pbDictVal));
            pbRpc.PayLoad.Add("children", pbChildren == null ? Any.Pack(new NullArg()) : Any.Pack(pbChildren));

            return Any.Pack(pbRpc);
        }

        public TV this[TK key]
        {
            get
            {
                //todo: how can we remove this `if`?
                if (typeof(TV).IsSubclassOf(typeof(RpcPropertyContainer)))
                {
                    return (TV)this.Value[key].GetRawValue();
                }

                return ((RpcPropertyContainer<TV>) this.Value[key]).Value;
            }
            set
            {
                ArgumentNullException.ThrowIfNull(value);
                if (this.Value.ContainsKey(key))
                {
<<<<<<< HEAD
                    HandleIfContainer(this.Value[key], value);

=======
>>>>>>> 9ddee034
                    var old = this.Value[key].Value;
                    if (old is RpcPropertyContainer container)
                    {
                        container.IsReferred = false;
                        container.UpdateTopOwner(null);
                    }

                    var val = this.Value[key];
                    val.SetWithoutNotify(value);
                    val.UpdateTopOwner(this.TopOwner);
                    this.NotifyChange(RpcPropertySyncOperation.UpdateDict, val.Name!, old!, value);
                }
                else
                {
                    var newContainer = new RpcPropertyContainer<TV>(value)
                    {
                        Parent = this,
                        Name = $"{key}",
                        IsReferred = true,
                    };
<<<<<<< HEAD

                    HandleIfContainer(newContainer, value);
=======
                    
>>>>>>> 9ddee034
                    this.Value[key] = newContainer;
                    this.NotifyChange(RpcPropertySyncOperation.UpdateDict, newContainer.Name, null, value);

                    this.Children!.Add($"{key}", newContainer);
                }
            }
        }

        public void Remove(TK key)
        {
            var elem = this.Value[key];
            elem.IsReferred = false;
            elem.Parent = null;
            elem.Name = string.Empty;
            this.Value.Remove(key);
            
            this.NotifyChange(RpcPropertySyncOperation.RemoveElem, elem.Name, elem, null);
        }
        
        public void Clear()
        {
            this.Value.Clear();
            this.Children!.Clear();
            
            this.NotifyChange(RpcPropertySyncOperation.Clear, this.Name!, null, null);
        }

        public ReadOnlyDictionary<TK, RpcPropertyContainer<TV>> AsReadOnly() => new(value_);
        
        public int Count => this.Value.Count;
    }
}<|MERGE_RESOLUTION|>--- conflicted
+++ resolved
@@ -2,8 +2,10 @@
 // using System.Linq.Expressions;
 //
 
+using System.Collections.Immutable;
 using System.Collections.ObjectModel;
 using System.Diagnostics.CodeAnalysis;
+using System.Runtime.Serialization;
 using Google.Protobuf;
 using Google.Protobuf.WellKnownTypes;
 using LPS.Core.Ipc.SyncMessage;
@@ -22,23 +24,19 @@
             set
             {
                 ArgumentNullException.ThrowIfNull(value);
-                
+
                 foreach (var (_, old) in this.Value)
                 {
-                    old.Parent = null;
-                    old.IsReferred = false;
-                    old.UpdateTopOwner(null);   
+                    old.RemoveFromPropTree();
                 }
 
                 this.Children!.Clear();
-                foreach (var (_, @new) in value)
+                foreach (var (k, @new) in value)
                 {
-                    @new.Parent = this;
-                    @new.IsReferred = true;
-                    @new.UpdateTopOwner(this.TopOwner);
+                    @new.InsertToPropTree(this, $"{k}", this.TopOwner);
                     this.Children[@new.Name!] = @new;
                 }
-                
+
                 this.value_ = value;
                 this.NotifyChange(RpcPropertySyncOperation.SetValue, this.Name!, old: value_!, value);
             }
@@ -53,11 +51,6 @@
         {
             this.value_ = new();
             this.Children = new();
-        }
-
-        public override object GetRawValue()
-        {
-            return this.value_;
         }
 
         public override Any ToRpcArg()
@@ -89,56 +82,61 @@
 
         public TV this[TK key]
         {
-            get
-            {
-                //todo: how can we remove this `if`?
-                if (typeof(TV).IsSubclassOf(typeof(RpcPropertyContainer)))
-                {
-                    return (TV)this.Value[key].GetRawValue();
-                }
-
-                return ((RpcPropertyContainer<TV>) this.Value[key]).Value;
-            }
+            get { return (TV) this.Value[key].GetRawValue(); }
             set
             {
                 ArgumentNullException.ThrowIfNull(value);
+                RpcPropertyContainer? old = null;
+
                 if (this.Value.ContainsKey(key))
                 {
-<<<<<<< HEAD
-                    HandleIfContainer(this.Value[key], value);
+                    old = this.Value[key];
+                }
 
-=======
->>>>>>> 9ddee034
-                    var old = this.Value[key].Value;
-                    if (old is RpcPropertyContainer container)
+                if (value is RpcPropertyContainer container)
+                {
+                    if (old != null)
                     {
-                        container.IsReferred = false;
-                        container.UpdateTopOwner(null);
+                        old.RemoveFromPropTree();
                     }
 
-                    var val = this.Value[key];
-                    val.SetWithoutNotify(value);
-                    val.UpdateTopOwner(this.TopOwner);
-                    this.NotifyChange(RpcPropertySyncOperation.UpdateDict, val.Name!, old!, value);
+                    container.InsertToPropTree(this, $"{key}", this.TopOwner);
+
+                    this.Value[key] = container;
+                    this.Children![container.Name!] = container;
+                    this.NotifyChange(RpcPropertySyncOperation.UpdateDict, container.Name!, old != null
+                            ? old.GetRawValue()
+                            : null,
+                        container.GetRawValue());
                 }
                 else
                 {
-                    var newContainer = new RpcPropertyContainer<TV>(value)
+                    if (old == null)
                     {
-                        Parent = this,
-                        Name = $"{key}",
-                        IsReferred = true,
-                    };
-<<<<<<< HEAD
+                        var newContainer = new RpcPropertyContainer<TV>(value)
+                        {
+                            Parent = this,
+                            Name = $"{key}",
+                            IsReferred = true,
+                        };
+                        newContainer.UpdateTopOwner(this.TopOwner);
 
-                    HandleIfContainer(newContainer, value);
-=======
-                    
->>>>>>> 9ddee034
-                    this.Value[key] = newContainer;
-                    this.NotifyChange(RpcPropertySyncOperation.UpdateDict, newContainer.Name, null, value);
-
-                    this.Children!.Add($"{key}", newContainer);
+                        this.Value[key] = newContainer;
+                        this.Children![newContainer.Name] = newContainer;
+                        this.NotifyChange(RpcPropertySyncOperation.UpdateDict, newContainer.Name!, old != null
+                                ? old.GetRawValue()
+                                : null,
+                            newContainer.GetRawValue());
+                    }
+                    else // reuse old
+                    {
+                        var oldWithType = (RpcPropertyContainer<TV>) old;
+                        var oldVal = oldWithType.GetRawValue();
+                        oldWithType.Value = value;
+                        this.NotifyChange(
+                            RpcPropertySyncOperation.UpdateDict,
+                            old.Name!, oldVal, oldWithType.GetRawValue());
+                    }
                 }
             }
         }
@@ -146,24 +144,30 @@
         public void Remove(TK key)
         {
             var elem = this.Value[key];
-            elem.IsReferred = false;
-            elem.Parent = null;
-            elem.Name = string.Empty;
+            elem.RemoveFromPropTree();
+
             this.Value.Remove(key);
-            
-            this.NotifyChange(RpcPropertySyncOperation.RemoveElem, elem.Name, elem, null);
+            this.NotifyChange(RpcPropertySyncOperation.RemoveElem, elem.Name, elem.GetRawValue(), null);
         }
-        
+
         public void Clear()
         {
+            foreach (var (_, value) in this.Value)
+            {
+                value.RemoveFromPropTree();
+            }
+
             this.Value.Clear();
             this.Children!.Clear();
-            
+
             this.NotifyChange(RpcPropertySyncOperation.Clear, this.Name!, null, null);
         }
 
-        public ReadOnlyDictionary<TK, RpcPropertyContainer<TV>> AsReadOnly() => new(value_);
-        
+        public ReadOnlyDictionary<TK, TV> AsReadOnly() =>
+            new(this.Value.ToDictionary(
+                pair => pair.Key,
+                pair => (TV) pair.Value.GetRawValue()));
+
         public int Count => this.Value.Count;
     }
 }