--- conflicted
+++ resolved
@@ -1,13 +1,7 @@
+using Google.Protobuf;
 using Google.Protobuf.WellKnownTypes;
-<<<<<<< HEAD
-using LPS.Core.Debug;
-using LPS.Core.Entity;
-using LPS.Core.Rpc.InnerMessages;
-using LPS.Core.Rpc.RpcPropertySync;
-=======
 using LPS.Common.Core.Entity;
 using LPS.Common.Core.Rpc.RpcPropertySync;
->>>>>>> 62aa216f
 
 /*
  * There are 3 way to implement rpc property:
@@ -106,16 +100,11 @@
         public void OnNotify(RpcPropertySyncOperation operation, List<string> path, RpcPropertyContainer? @new,
             RpcSyncPropertyType propertyType)
         {
-<<<<<<< HEAD
             if (this.SendSyncMsgImpl == null || IsShadowProperty || !ShouldSyncToShadow)
             {
                 return;
             }
 
-=======
-            this.NotifyResolver?.OnNotify(operation, path, @new);
-            
->>>>>>> 62aa216f
             Console.WriteLine($"[OnNotify] {operation}, {string.Join(".", path)}, {@new}");
             switch (operation)
             {
@@ -144,43 +133,11 @@
 
         private void OnSetValueInternal(List<string> path, RpcPropertyContainer newVal)
         {
-<<<<<<< HEAD
             var fullPath = String.Join(',', path);
             var syncMsg = new RpcPlaintAndCostumePropertySyncMessage(this.Owner!.MailBox,
                 RpcPropertySyncOperation.SetValue,
                 fullPath, RpcSyncPropertyType.PlaintAndCostume, newVal);
             this.SendSyncMsgImpl!.SendSyncMsg(false, 0, syncMsg!);
-=======
-            // var entity = this.Owner;
-            //
-            // if (entity == null)
-            // {
-            //     return;
-            // }
-            //
-            // var newType = newVal.GetType();
-            // var pathStr = string.Join(",", path);
-            // if (newType.IsGenericType)
-            // {
-            //     if (newType.GetGenericTypeDefinition() == typeof(RpcList<>))
-            //     {
-            //         var msg = new RpcListPropertySyncMessage(entity.MailBox, RpcPropertySyncOperation.SetValue,
-            //             pathStr);
-            //         return;
-            //     }
-            //     else if (newType.GetGenericTypeDefinition() == typeof(RpcDictionary<,>))
-            //     {
-            //         var msg = new RpcDictPropertySyncMessage(entity.MailBox, RpcPropertySyncOperation.SetValue,
-            //             pathStr);
-            //         return;
-            //     }
-            //
-            //     throw new Exception($"Invalid value type {newVal.GetType()}");
-            // }
-            //
-            // var msg = new RpcPlaintAndCostumePropertySyncMessage(entity.MailBox, RpcPropertySyncOperation.SetValue,
-            //     pathStr, newVal);
->>>>>>> 62aa216f
         }
 
         private void OnUpdateDictInternal(List<string> path, RpcPropertyContainer newVal)
@@ -205,11 +162,7 @@
             this.SendSyncMsgImpl!.SendSyncMsg(false, 0, syncMsg!);
         }
 
-<<<<<<< HEAD
         private void OnRemoveElemInternal(List<string> path, RpcSyncPropertyType propertyType)
-=======
-        private void OnRemoveElemInternal(List<string> path)
->>>>>>> 62aa216f
         {
             var key = path.Last();
             path.RemoveAt(path.Count - 1);
@@ -239,7 +192,6 @@
             this.SendSyncMsgImpl!.SendSyncMsg(false, 0, syncMsg);
         }
 
-<<<<<<< HEAD
         private void OnClearInternal(List<string> path, RpcSyncPropertyType propertyType)
         {
             var fullPath = String.Join('.', path);
@@ -368,16 +320,10 @@
             : base(name, setting, new RpcPropertyContainer<T>(value))
         {
             this.Value.Name = name;
-=======
-        private void OnClearInternal(List<string> path)
-        {
-            
->>>>>>> 62aa216f
-        }
-
-        private void OnInsertItem(List<string> path, RpcPropertyContainer newVal)
-        {
-<<<<<<< HEAD
+        }
+
+        private void Set(T value)
+        {
             if (this.IsShadowProperty)
             {
                 throw new Exception("Shadow property cannot be modified manually");
@@ -416,9 +362,6 @@
                     content);
             this.Value.Name = this.Name;
             this.Value.IsReferred = true;
-=======
-            
->>>>>>> 62aa216f
         }
     }
 }