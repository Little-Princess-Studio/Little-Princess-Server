using System.Diagnostics.CodeAnalysis;
using System.Reflection;
using Google.Protobuf.WellKnownTypes;
using LPS.Core.Ipc.SyncMessage;

namespace LPS.Core.Rpc.RpcProperty
{
    [AttributeUsage(AttributeTargets.Field)]
    public class RpcCostumePropertyAttribute : Attribute
    {
    }

    [AttributeUsage(AttributeTargets.Class)]
    public class RpcCostumePropertyContainerAttribute : Attribute
    {
    }

    public abstract class RpcPropertyContainer
    {
        public string? Name { get; set; }
        public RpcPropertyContainer? Parent { get; set; }
        public RpcProperty? Owner { get; set; }
        public bool IsProxyContainer { get; set; }
        public bool IsReffered { get; set; }
        public Dictionary<string, RpcPropertyContainer>? Children { get; set; }

        protected void NotifyChange(RpcPropertySyncOperation operation, string name, object? old, object? @new)
        {
            var pathList = new List<string> {name};
            this.NotifyChange(operation, pathList, old, @new);
        }

        protected void NotifyChange(RpcPropertySyncOperation operation, List<string> path, object? old, object? @new)
        {
            if (!IsProxyContainer)
            {
                path.Insert(0, Name!);
            }

            if (this.Owner != null)
            {
                this.Owner.OnNotify(operation, path, old, @new);
            }
            else
            {
                this.Parent?.NotifyChange(operation, path, old, @new);
            }
        }

        protected RpcPropertyContainer()
        {
            if (this.GetType().IsDefined(typeof(RpcCostumePropertyContainerAttribute)))
            {
<<<<<<< HEAD
                var rpcFields = this.GetType().GetFields(BindingFlags.Public | BindingFlags.NonPublic)
=======
                var rpcFields = this.GetType()
                    .GetFields(BindingFlags.Public | BindingFlags.NonPublic | BindingFlags.Instance)
>>>>>>> 692217fc
                    .Where(field => field.IsDefined(typeof(RpcCostumePropertyAttribute))
                                    && field.FieldType.IsSubclassOf(typeof(RpcPropertyContainer)));

                // build children
                this.Children = new();

                foreach (var fieldInfo in rpcFields)
                {
                    var prop = (fieldInfo.GetValue(this) as RpcPropertyContainer)!;
                    prop.Parent = this;
                    prop.IsReffered = true;
                    prop.Name = fieldInfo.Name;
                    this.Children.Add(prop.Name, prop);
                }
            }
        }

        protected void HandleIfContainer<TT>(RpcPropertyContainer parent, [DisallowNull] TT value)
        {
            if (value is RpcPropertyContainer container)
            {
                if (container.IsReffered)
                {
                    throw new Exception("Each object in rpc property can only be referred once");
                }

                container.IsReffered = true;
                container.IsProxyContainer = true;
                container.Parent = parent;
            }
        }

        // public string ToJson();
        public abstract Any ToRpcArg();
    }

    public class RpcPropertyContainer<T> : RpcPropertyContainer
    {
        static RpcPropertyContainer()
        {
            RpcGenericArgTypeCheckHelper.AssertIsValidValueType<T>();
        }

        private T value_;

        public T Value
        {
            get => value_;
            set
            {
                ArgumentNullException.ThrowIfNull(value);
                this.NotifyChange(RpcPropertySyncOperation.SetValue, this.Name, old: value_!, value);
                this.value_ = value;
            }
        }

        public void SetWithoutNotify(T v)
        {
            this.value_ = v;
        }

        public static implicit operator T(RpcPropertyContainer<T> container) => container.Value;
        public static implicit operator RpcPropertyContainer<T>(T value) => new(value);

        public RpcPropertyContainer(T initVal)
        {
            value_ = initVal;
        }

        public override Any ToRpcArg()
        {
            throw new NotImplementedException();
        }
    }
}<|MERGE_RESOLUTION|>--- conflicted
+++ resolved
@@ -51,12 +51,8 @@
         {
             if (this.GetType().IsDefined(typeof(RpcCostumePropertyContainerAttribute)))
             {
-<<<<<<< HEAD
-                var rpcFields = this.GetType().GetFields(BindingFlags.Public | BindingFlags.NonPublic)
-=======
                 var rpcFields = this.GetType()
                     .GetFields(BindingFlags.Public | BindingFlags.NonPublic | BindingFlags.Instance)
->>>>>>> 692217fc
                     .Where(field => field.IsDefined(typeof(RpcCostumePropertyAttribute))
                                     && field.FieldType.IsSubclassOf(typeof(RpcPropertyContainer)));
 
