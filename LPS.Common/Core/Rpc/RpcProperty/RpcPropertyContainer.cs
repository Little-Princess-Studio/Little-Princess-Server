--- conflicted
+++ resolved
@@ -1,12 +1,7 @@
 using System.Reflection;
 using Google.Protobuf.WellKnownTypes;
-<<<<<<< HEAD
-using LPS.Core.Rpc.InnerMessages;
-using LPS.Core.Rpc.RpcPropertySync;
-=======
 using LPS.Common.Core.Rpc.InnerMessages;
 using LPS.Common.Core.Rpc.RpcPropertySync;
->>>>>>> 62aa216f
 
 namespace LPS.Common.Core.Rpc.RpcProperty
 {
@@ -31,7 +26,7 @@
         public RpcPropertyContainer? Parent { get; set; }
         public bool IsReferred { get; set; }
         public Dictionary<string, RpcPropertyContainer>? Children { get; set; }
-        public Common.Core.Rpc.RpcProperty.RpcProperty? TopOwner { get; private set; }
+        public RpcProperty? TopOwner { get; private set; }
 
         public abstract void AssignInternal(RpcPropertyContainer target);
 
@@ -50,7 +45,7 @@
             this.UpdateTopOwner(null);
         }
 
-        public void InsertToPropTree(RpcPropertyContainer? parent, string name, Common.Core.Rpc.RpcProperty.RpcProperty? topOwner)
+        public void InsertToPropTree(RpcPropertyContainer? parent, string name, RpcProperty? topOwner)
         {
             this.Name = name;
             this.Parent = parent;
@@ -58,7 +53,7 @@
             this.UpdateTopOwner(topOwner);
         }
 
-        public void UpdateTopOwner(Common.Core.Rpc.RpcProperty.RpcProperty? topOwner)
+        public void UpdateTopOwner(RpcProperty? topOwner)
         {
             this.TopOwner = topOwner;
 
