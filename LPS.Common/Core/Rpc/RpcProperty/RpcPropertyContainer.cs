using System.Diagnostics.CodeAnalysis;
using System.Reflection;
using Google.Protobuf.WellKnownTypes;
using LPS.Core.Ipc.SyncMessage;

namespace LPS.Core.Rpc.RpcProperty
{
    [AttributeUsage(AttributeTargets.Field)]
    public class RpcCostumePropertyAttribute : Attribute
    {
    }

    [AttributeUsage(AttributeTargets.Class)]
    public class RpcCostumePropertyContainerAttribute : Attribute
    {
    }

    public abstract class RpcPropertyContainer
    {
        public string? Name { get; set; }
        public RpcPropertyContainer? Parent { get; set; }
        public RpcProperty? Owner { get; set; }
        public bool IsReferred { get; set; }
        public Dictionary<string, RpcPropertyContainer>? Children { get; set; }
        public RpcProperty? TopOwner { get; private set; }

        public abstract object GetRawValue();
        
        public bool IsShadow => this.TopOwner?.IsShadowProperty ?? false;

        public void UpdateTopOwner(RpcProperty? topOwner)
        {
            this.TopOwner = topOwner;

            if (Children != null)
            {
                foreach (var (_, child) in this.Children)
                {
                    child.UpdateTopOwner(topOwner);
                }
            }
        }

        protected void NotifyChange(RpcPropertySyncOperation operation, string name, object? old, object? @new)
        {
            var pathList = new List<string> {name};
            this.NotifyChange(operation, pathList, old, @new);
        }

        protected void NotifyChange(RpcPropertySyncOperation operation, List<string> path, object? old, object? @new)
        {
            path.Insert(0, Name!);

            if (this.Owner != null)
            {
                this.Owner.OnNotify(operation, path, old, @new);
            }
            else
            {
                this.Parent?.NotifyChange(operation, path, old, @new);
            }
        }

        protected RpcPropertyContainer()
        {
            if (this.GetType().IsDefined(typeof(RpcCostumePropertyContainerAttribute)))
            {
                var rpcFields = this.GetType()
                    .GetFields(BindingFlags.Public | BindingFlags.NonPublic | BindingFlags.Instance)
                    .Where(field => field.IsDefined(typeof(RpcCostumePropertyAttribute))
                                    && field.FieldType.IsSubclassOf(typeof(RpcPropertyContainer)));

                // build children
                this.Children = new Dictionary<string, RpcPropertyContainer>();

                foreach (var fieldInfo in rpcFields)
                {
                    var prop = (fieldInfo.GetValue(this) as RpcPropertyContainer)!;
                    prop.Parent = this;
                    prop.IsReferred = true;
                    prop.Name = fieldInfo.Name;
                    prop.TopOwner = this.TopOwner;

<<<<<<< HEAD
        protected static void HandleIfContainer<TT>(RpcPropertyContainer parent, [DisallowNull] TT value)
        {
            if (value is RpcPropertyContainer container)
            {
                if (container.IsReffered)
                {
                    throw new Exception("Each object in rpc property can only be referred once");
=======
                    this.Children.Add(prop.Name, prop);
>>>>>>> 9ddee034
                }
            }
        }
        
        // public string ToJson();
        public abstract Any ToRpcArg();
    }

    public class RpcPropertyContainer<T> : RpcPropertyContainer
    {
        static RpcPropertyContainer()
        {
            RpcGenericArgTypeCheckHelper.AssertIsValidPlaintType<T>();
        }

        private T value_;

        public T Value
        {
            get => value_;
            set
            {
                ArgumentNullException.ThrowIfNull(value);
                if (value.Equals(this.value_))
                {
                    return;
                }

                this.SetWithoutNotify(value);
                this.NotifyChange(RpcPropertySyncOperation.SetValue, this.Name!, old: value_!, value);
            }
        }

        public void SetWithoutNotify(T v)
        {
            this.value_ = v;
        }

        public static implicit operator T(RpcPropertyContainer<T> container) => container.Value;
        public static implicit operator RpcPropertyContainer<T>(T value) => new(value);

        public RpcPropertyContainer(T initVal)
        {
            value_ = initVal;
        }

        public override object GetRawValue()
        {
            return this.Value!;
        }

        public override Any ToRpcArg()
        {
            throw new NotImplementedException();
        }
    }
}<|MERGE_RESOLUTION|>--- conflicted
+++ resolved
@@ -24,10 +24,30 @@
         public Dictionary<string, RpcPropertyContainer>? Children { get; set; }
         public RpcProperty? TopOwner { get; private set; }
 
-        public abstract object GetRawValue();
+        public virtual object GetRawValue()
+        {
+            return this;
+        }
         
         public bool IsShadow => this.TopOwner?.IsShadowProperty ?? false;
 
+        public void RemoveFromPropTree()
+        {
+            this.Name = string.Empty;
+            this.Parent = null;
+            this.Owner = null;
+            this.IsReferred = false;
+            this.UpdateTopOwner(null);
+        }
+
+        public void InsertToPropTree(RpcPropertyContainer? parent, string name, RpcProperty? topOwner)
+        {
+            this.Name = name;
+            this.Parent = parent;
+            this.IsReferred = true;
+            this.UpdateTopOwner(topOwner);
+        }
+        
         public void UpdateTopOwner(RpcProperty? topOwner)
         {
             this.TopOwner = topOwner;
@@ -81,23 +101,16 @@
                     prop.Name = fieldInfo.Name;
                     prop.TopOwner = this.TopOwner;
 
-<<<<<<< HEAD
-        protected static void HandleIfContainer<TT>(RpcPropertyContainer parent, [DisallowNull] TT value)
-        {
-            if (value is RpcPropertyContainer container)
-            {
-                if (container.IsReffered)
-                {
-                    throw new Exception("Each object in rpc property can only be referred once");
-=======
                     this.Children.Add(prop.Name, prop);
->>>>>>> 9ddee034
                 }
             }
         }
         
         // public string ToJson();
-        public abstract Any ToRpcArg();
+        public virtual Any ToRpcArg()
+        {
+            throw new NotImplementedException();
+        }
     }
 
     public class RpcPropertyContainer<T> : RpcPropertyContainer
