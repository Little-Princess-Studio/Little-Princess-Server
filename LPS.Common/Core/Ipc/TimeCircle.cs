--- conflicted
+++ resolved
@@ -3,16 +3,10 @@
 using System.Collections.Generic;
 using System.Linq;
 using System.Threading.Tasks;
-<<<<<<< HEAD
-using LPS.Core.Debug;
-using LPS.Core.Rpc;
-using LPS.Core.Rpc.RpcPropertySync;
-=======
 using LPS.Common.Core.Debug;
 using LPS.Common.Core.Rpc;
 using LPS.Common.Core.Rpc.RpcPropertySync;
 using LPS.Server.Core.Rpc;
->>>>>>> 62aa216f
 
 namespace LPS.Common.Core.Ipc
 {
@@ -130,11 +124,7 @@
             {
                 Func<RpcPropertySyncInfo> getSyncInfoFunc = incomeMsg.RpcSyncPropertyType switch
                 {
-<<<<<<< HEAD
                     RpcSyncPropertyType.PlaintAndCostume => () => new RpcPlaintAndCostumePropertySyncInfo(),
-=======
-                    RpcSyncPropertyType.PlaintAndCostume => () => new RpcPlaintPropertySyncInfo(),
->>>>>>> 62aa216f
                     RpcSyncPropertyType.List => () => new RpcListPropertySyncInfo(),
                     RpcSyncPropertyType.Dict => () => new RpcDictPropertySyncInfo(),
                     _ => throw new ArgumentOutOfRangeException()
